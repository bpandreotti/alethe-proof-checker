--- conflicted
+++ resolved
@@ -476,7 +476,14 @@
         }
     }
 
-<<<<<<< HEAD
+    fn register_holey(&mut self) {
+        self.is_holey = true;
+    }
+
+    fn register_error(&mut self, _: &crate::Error) {
+        self.had_error = true;
+    }
+
     fn copy_from(&mut self, other: &Self)
     where
         Self: Sized,
@@ -500,17 +507,6 @@
         self.num_assumes = other.num_assumes.clone();
         self.num_easy_assumes = other.num_easy_assumes.clone();
     }
-
-    fn register_error(&mut self, _: &crate::Error) {}
-=======
-    fn register_holey(&mut self) {
-        self.is_holey = true;
-    }
-
-    fn register_error(&mut self, _: &crate::Error) {
-        self.had_error = true;
-    }
->>>>>>> f9d128fe
 }
 
 impl CollectResults for CsvBenchmarkResults {
@@ -556,11 +552,6 @@
         a.num_errors += b.num_errors;
         a
     }
-<<<<<<< HEAD
-
-    fn register_error(&mut self, _: &crate::Error) {
-        self.num_errors += 1;
-    }
 
     fn copy_from(&mut self, other: &Self)
     where
@@ -570,6 +561,4 @@
         self.step_time_by_rule = other.step_time_by_rule.clone();
         self.num_errors = other.num_errors;
     }
-=======
->>>>>>> f9d128fe
 }