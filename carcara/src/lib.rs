#![deny(clippy::disallowed_methods)]
#![deny(clippy::self_named_module_files)]
#![deny(clippy::undocumented_unsafe_blocks)]
#![warn(clippy::branches_sharing_code)]
#![warn(clippy::cloned_instead_of_copied)]
#![warn(clippy::copy_iterator)]
#![warn(clippy::dbg_macro)]
#![warn(clippy::doc_markdown)]
#![warn(clippy::equatable_if_let)]
#![warn(clippy::eval_order_dependence)]
#![warn(clippy::explicit_into_iter_loop)]
#![warn(clippy::explicit_iter_loop)]
#![warn(clippy::from_iter_instead_of_collect)]
#![warn(clippy::get_unwrap)]
#![warn(clippy::if_not_else)]
#![warn(clippy::implicit_clone)]
#![warn(clippy::inconsistent_struct_constructor)]
#![warn(clippy::index_refutable_slice)]
#![warn(clippy::inefficient_to_string)]
#![warn(clippy::items_after_statements)]
#![warn(clippy::large_types_passed_by_value)]
#![warn(clippy::manual_assert)]
#![warn(clippy::manual_ok_or)]
#![warn(clippy::map_unwrap_or)]
#![warn(clippy::match_wildcard_for_single_variants)]
#![warn(clippy::multiple_crate_versions)]
#![warn(clippy::redundant_closure_for_method_calls)]
#![warn(clippy::redundant_pub_crate)]
#![warn(clippy::semicolon_if_nothing_returned)]
#![warn(clippy::str_to_string)]
#![warn(clippy::string_to_string)]
#![warn(clippy::trivially_copy_pass_by_ref)]
#![warn(clippy::unnecessary_wraps)]
#![warn(clippy::unnested_or_patterns)]
#![warn(clippy::unused_self)]

#[macro_use]
pub mod ast;
pub mod benchmarking;
pub mod checker;
pub mod parser;
mod utils;

use ast::ProofCommand;
use checker::error::CheckerError;
use parser::ParserError;
use parser::Position;
use std::io;
use thiserror::Error;

pub type CarcaraResult<T> = Result<T, Error>;

pub struct CarcaraOptions {
    pub apply_function_defs: bool,
    pub expand_lets: bool,
    pub allow_int_real_subtyping: bool,
    pub check_lia_using_cvc5: bool,
    pub strict: bool,
    pub skip_unknown_rules: bool,
}

impl Default for CarcaraOptions {
    fn default() -> Self {
        Self::new()
    }
}

impl CarcaraOptions {
    fn new() -> Self {
        Self {
            apply_function_defs: true,
            expand_lets: false,
            allow_int_real_subtyping: false,
            check_lia_using_cvc5: false,
            strict: false,
            skip_unknown_rules: false,
        }
    }
}

fn wrap_parser_error_message(e: &ParserError, pos: &Position) -> String {
    // For unclosed subproof errors, we don't print the position
    if matches!(e, ParserError::UnclosedSubproof(_)) {
        format!("parser error: {}", e)
    } else {
        format!("parser error: {} (on line {}, column {})", e, pos.0, pos.1)
    }
}

#[derive(Debug, Error)]
pub enum Error {
    #[error("IO error: {0}")]
    Io(#[from] io::Error),

    #[error("{}", wrap_parser_error_message(.0, .1))]
    Parser(ParserError, Position),

    #[error("checking failed on step '{step}' with rule '{rule}': {inner}")]
    Checker {
        inner: CheckerError,
        rule: String,
        step: String,
    },

    // While this is a kind of checking error, it does not happen in a specific step like all other
    // checker errors, so we model it as a different variant
    #[error("checker error: proof does not conclude empty clause")]
    DoesNotReachEmptyClause,
}

pub fn check<T: io::BufRead>(
    problem: T,
    proof: T,
    CarcaraOptions {
        apply_function_defs,
        expand_lets,
        allow_int_real_subtyping,
        check_lia_using_cvc5,
        strict,
        skip_unknown_rules,
    }: CarcaraOptions,
) -> Result<bool, Error> {
    let (prelude, proof, mut pool) = parser::parse_instance(
        problem,
        proof,
        apply_function_defs,
        expand_lets,
        allow_int_real_subtyping,
    )?;

    let config = checker::Config {
        strict,
        skip_unknown_rules,
        is_running_test: false,
        statistics: None,
        check_lia_using_cvc5,
    };
    checker::ProofChecker::new(&mut pool, config, prelude).check(&proof)
}

pub fn check_and_elaborate<T: io::BufRead>(
    problem: T,
    proof: T,
    CarcaraOptions {
        apply_function_defs,
        expand_lets,
        allow_int_real_subtyping,
        check_lia_using_cvc5,
        strict,
        skip_unknown_rules,
    }: CarcaraOptions,
) -> Result<Vec<ProofCommand>, Error> {
    let (prelude, proof, mut pool) = parser::parse_instance(
        problem,
        proof,
        apply_function_defs,
        expand_lets,
        allow_int_real_subtyping,
    )?;

    let config = checker::Config {
        strict,
        skip_unknown_rules,
        is_running_test: false,
        statistics: None,
        check_lia_using_cvc5,
    };
    checker::ProofChecker::new(&mut pool, config, prelude)
        .check_and_elaborate(proof)
        .map(|p| p.commands)
}

pub fn generate_lia_smt_instances<T: io::BufRead>(
    problem: T,
    proof: T,
    apply_function_defs: bool,
    expand_lets: bool,
    allow_int_real_subtyping: bool,
    use_sharing: bool,
) -> Result<Vec<(String, String)>, Error> {
<<<<<<< HEAD
    let (prelude, proof, _) = parser::parse_instance(
        problem,
        proof,
        apply_function_defs,
        expand_lets,
        allow_int_real_subtyping,
    )?;
    checker::generate_lia_smt_instances(prelude, &proof, use_sharing)
=======
    let (prelude, proof, _) = parser::parse_instance(problem, proof, apply_function_defs, false)?;
    checker::generate_lia_smt_instances(prelude, &proof)
}

pub fn compress<T: io::BufRead>(
    problem: T,
    proof: T,
    apply_function_defs: bool,
    allow_int_real_subtyping: bool,
    strict: bool,
    skip_unknown_rules: bool,
) -> Result<bool, Error> {
    let (prelude, proof, mut pool) = parser::parse_instance(
        problem,
        proof,
        apply_function_defs,
        allow_int_real_subtyping,
    )?;

    let config = checker::Config {
        strict,
        skip_unknown_rules,
        is_running_test: false,
        statistics: None,
        check_lia_generic_using_cvc5: true,
    };

    checker::compression::compress_proof(&proof, &mut pool);

    checker::ProofChecker::new(&mut pool, config, prelude).check(&proof)
>>>>>>> 38f98378
}<|MERGE_RESOLUTION|>--- conflicted
+++ resolved
@@ -178,7 +178,6 @@
     allow_int_real_subtyping: bool,
     use_sharing: bool,
 ) -> Result<Vec<(String, String)>, Error> {
-<<<<<<< HEAD
     let (prelude, proof, _) = parser::parse_instance(
         problem,
         proof,
@@ -187,9 +186,6 @@
         allow_int_real_subtyping,
     )?;
     checker::generate_lia_smt_instances(prelude, &proof, use_sharing)
-=======
-    let (prelude, proof, _) = parser::parse_instance(problem, proof, apply_function_defs, false)?;
-    checker::generate_lia_smt_instances(prelude, &proof)
 }
 
 pub fn compress<T: io::BufRead>(
@@ -218,5 +214,4 @@
     checker::compression::compress_proof(&proof, &mut pool);
 
     checker::ProofChecker::new(&mut pool, config, prelude).check(&proof)
->>>>>>> 38f98378
 }