--- conflicted
+++ resolved
@@ -483,9 +483,8 @@
             "re_unfold_neg_concat_fixed_prefix" => strings::re_unfold_neg_concat_fixed_prefix,
             "re_unfold_neg_concat_fixed_suffix" => strings::re_unfold_neg_concat_fixed_suffix,
 
-            // Drat formar rules
-            "drat" => drat::drup,
-
+            // Drat format rules
+            "drup" => drup::drup,
 
             // Special rules that always check as valid, and are used to indicate holes in the
             // proof.
@@ -503,56 +502,4 @@
             _ => return None,
         })
     }
-<<<<<<< HEAD
-
-    fn get_elaboration_rule(rule_name: &str) -> Option<ElaborationRule> {
-        use rules::*;
-
-        Some(match rule_name {
-            "eq_transitive" => transitivity::elaborate_eq_transitive,
-            "resolution" | "th_resolution" => resolution::elaborate_resolution,
-            "refl" => reflexivity::elaborate_refl,
-            "trans" => transitivity::elaborate_trans,
-            "drat" => drat::elaborate_drat,
-            _ => return None,
-        })
-    }
-}
-
-pub fn generate_lia_smt_instances(
-    prelude: ProblemPrelude,
-    proof: &Proof,
-    use_sharing: bool,
-) -> CarcaraResult<Vec<(String, String)>> {
-    use std::fmt::Write;
-
-    let mut iter = proof.iter();
-    let mut result = Vec::new();
-    while let Some(command) = iter.next() {
-        if let ProofCommand::Step(step) = command {
-            if step.rule == "lia_generic" {
-                if iter.depth() > 0 {
-                    log::error!(
-                        "generating SMT instance for step inside subproof is not supported"
-                    );
-                    continue;
-                }
-
-                let mut problem = String::new();
-                write!(&mut problem, "{}", prelude).unwrap();
-
-                let mut bytes = Vec::new();
-                printer::write_lia_smt_instance(&mut bytes, &step.clause, use_sharing).unwrap();
-                write!(&mut problem, "{}", String::from_utf8(bytes).unwrap()).unwrap();
-
-                writeln!(&mut problem, "(check-sat)").unwrap();
-                writeln!(&mut problem, "(exit)").unwrap();
-
-                result.push((step.id.clone(), problem));
-            }
-        }
-    }
-    Ok(result)
-=======
->>>>>>> ae844d1b
 }