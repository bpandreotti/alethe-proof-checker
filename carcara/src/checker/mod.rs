--- conflicted
+++ resolved
@@ -47,23 +47,15 @@
     }
 }
 
-#[derive(Debug, Default)]
-<<<<<<< HEAD
+#[derive(Debug, Default, Clone)]
 pub struct Config {
-    pub strict: bool,
-    pub skip_unknown_rules: bool,
-    pub is_running_test: bool,
-    pub check_lia_using_cvc5: bool,
-=======
-pub struct Config<'c> {
     strict: bool,
     skip_unknown_rules: bool,
     is_running_test: bool,
-    statistics: Option<CheckerStatistics<'c>>,
     lia_via_cvc5: bool,
 }
 
-impl<'c> Config<'c> {
+impl Config {
     pub fn new() -> Self {
         Self::default()
     }
@@ -82,12 +74,6 @@
         self.lia_via_cvc5 = value;
         self
     }
-
-    pub fn statistics(mut self, value: CheckerStatistics<'c>) -> Self {
-        self.statistics = Some(value);
-        self
-    }
->>>>>>> f9d128fe
 }
 
 pub struct ProofChecker<'c> {
@@ -189,17 +175,13 @@
                     }
                 }
                 ProofCommand::Assume { id, term } => {
-<<<<<<< HEAD
-                    self.check_assume(id, term, &proof.premises, &iter, statistics)?;
-=======
-                    if !self.check_assume(id, term, &proof.premises, &iter) {
+                    if !self.check_assume(id, term, &proof.premises, &iter, statistics) {
                         return Err(Error::Checker {
                             inner: CheckerError::Assume(term.clone()),
                             rule: "assume".into(),
                             step: id.clone(),
                         });
                     }
->>>>>>> f9d128fe
                 }
                 ProofCommand::Closing => {}
             }
@@ -211,15 +193,11 @@
         }
     }
 
-<<<<<<< HEAD
     pub fn check_and_elaborate<CR: CollectResults + Send>(
         &mut self,
         mut proof: Proof,
         statistics: &mut Option<CheckerStatistics<CR>>,
-    ) -> CarcaraResult<Proof> {
-=======
-    pub fn check_and_elaborate(&mut self, mut proof: Proof) -> CarcaraResult<(bool, Proof)> {
->>>>>>> f9d128fe
+    ) -> CarcaraResult<(bool, Proof)> {
         self.elaborator = Some(Elaborator::new());
         let result = self.check(&proof, statistics);
 
@@ -242,12 +220,8 @@
         term: &Rc<Term>,
         premises: &AHashSet<Rc<Term>>,
         iter: &ProofIter,
-<<<<<<< HEAD
         statistics: &mut Option<CheckerStatistics<CR>>,
-    ) -> CarcaraResult<()> {
-=======
     ) -> bool {
->>>>>>> f9d128fe
         let time = Instant::now();
 
         // Some subproofs contain `assume` commands inside them. These don't refer
@@ -304,38 +278,21 @@
         if let Some(elaborator) = &mut self.elaborator {
             let elaboration_time = Instant::now();
 
-<<<<<<< HEAD
-                if let Some(s) = statistics {
-                    s.elaboration_time += elaboration_time.elapsed();
-                }
-            }
+            elaborator.elaborate_assume(self.pool, p, term.clone(), id);
 
             if let Some(s) = statistics {
-                let time = time.elapsed();
-                s.assume_time += time;
-                s.assume_core_time += core_time;
-                s.deep_eq_time += deep_eq_time;
-                s.results.as_ref().borrow_mut().add_assume_measurement(
-                    s.file_name,
-                    id,
-                    false,
-                    time,
-                );
-=======
-            elaborator.elaborate_assume(self.pool, p, term.clone(), id);
-
-            if let Some(s) = &mut self.config.statistics {
-                *s.elaboration_time += elaboration_time.elapsed();
->>>>>>> f9d128fe
-            }
-        }
-
-        if let Some(s) = &mut self.config.statistics {
+                s.elaboration_time += elaboration_time.elapsed();
+            }
+        }
+
+        if let Some(s) = statistics {
             let time = time.elapsed();
-            *s.assume_time += time;
-            *s.assume_core_time += core_time;
-            *s.deep_eq_time += deep_eq_time;
+            s.assume_time += time;
+            s.assume_core_time += core_time;
+            s.deep_eq_time += deep_eq_time;
             s.results
+                .as_ref()
+                .borrow_mut()
                 .add_assume_measurement(s.file_name, id, false, time);
         }
 
