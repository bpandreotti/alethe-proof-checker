--- conflicted
+++ resolved
@@ -69,12 +69,9 @@
 
     /// Checks a series of proof files and records performance statistics.
     Bench(BenchCommandOptions),
-<<<<<<< HEAD
-=======
 
     /// Given a step, takes a slice of a proof consisting of all its transitive premises.
     Slice(SliceCommandOption),
->>>>>>> ade29b1a
 }
 
 #[derive(Args)]
@@ -324,10 +321,7 @@
         }
         Command::Elaborate(options) => elaborate_command(options),
         Command::Bench(options) => bench_command(options),
-<<<<<<< HEAD
-=======
         Command::Slice(options) => slice_command(options),
->>>>>>> ade29b1a
     };
     if let Err(e) = result {
         log::error!("{}", e);
@@ -445,8 +439,6 @@
 fn print_benchmark_results(results: OnlineBenchmarkResults, sort_by_total: bool) -> CliResult<()> {
     results.print(sort_by_total);
     Ok(())
-<<<<<<< HEAD
-=======
 }
 
 fn slice_command(options: SliceCommandOption) -> CliResult<()> {
@@ -471,5 +463,4 @@
     let slice = carcara::elaborator::apply_diff(diff, proof.commands);
     print_proof(&slice, options.printing.use_sharing)?;
     Ok(())
->>>>>>> ade29b1a
 }